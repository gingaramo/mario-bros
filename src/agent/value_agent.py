--- conflicted
+++ resolved
@@ -1,8 +1,5 @@
-<<<<<<< HEAD
 from time import time
-=======
 from collections import deque
->>>>>>> e49306f1
 from typing import Tuple, List
 from collections import deque
 import numpy as np
@@ -75,19 +72,11 @@
     self.model_lock = threading.Lock()
     self.replay_buffer_lock = threading.Lock()
 
-<<<<<<< HEAD
     # N-step returns
     self.n_steps = config.get('n_steps', 1)
     print(f" o Using n-step returns of {self.n_steps}")
     self.episode_observations = {
         i: deque(maxlen=self.n_steps + 1)
-=======
-    self.n_steps = config.get('n_steps', 1)
-    print(f" + Using n_steps={self.n_steps} for n-step returns.")
-
-    self.episode_observations = {
-        i: deque(maxlen=self.n_steps)
->>>>>>> e49306f1
         for i in range(self.num_envs)
     }
     self.episode_actions = {
@@ -98,10 +87,6 @@
         i: deque(maxlen=self.n_steps)
         for i in range(self.num_envs)
     }
-<<<<<<< HEAD
-=======
-    self.finished_episodes = np.zeros(self.num_envs, dtype=bool)
->>>>>>> e49306f1
 
   def load_or_init_state(self, env, config, checkpoint_dict):
     assert 'dqn' in config['network'] or 'dueling_dqn' in config[
@@ -162,7 +147,6 @@
   def remember(self, observation: List[Tuple[List, List]], action: List[int],
                reward: List[float], next_observation: List[Tuple[List, List]],
                done: List[bool], episode_start: List[bool]):
-<<<<<<< HEAD
     # First we collect the observation that is the consequence for the action
     # and its reward.
     for i in range(len(next_observation)):
@@ -190,36 +174,6 @@
                                     self.episode_actions[i][0], reward_sum,
                                     self.episode_observations[i][-1], done[i])
 
-=======
-    """Stores experience. State gathered from last state sent to act().
-    """
-    # First we clean out the episodes that are done.
-    for i, finished in enumerate(self.finished_episodes):
-      if finished:
-        self.episode_observations[i].clear()
-        self.episode_actions[i].clear()
-        self.episode_rewards[i].clear()
-    self.finished_episodes = np.zeros(self.num_envs, dtype=bool)
-
-    # Then we collect experiences for the new episode data
-    for i in range(len(observation)):
-      self.episode_observations[i].append(observation[i])
-      self.episode_actions[i].append(action[i])
-      self.episode_rewards[i].append(reward[i])
-      if done[i]:
-        self.finished_episodes[i] = True
-
-    with ProfileLockScope("replay_buffer_append", self.replay_buffer_lock):
-      for i in range(self.num_envs):
-        if not episode_start[i]:
-          reward_sum = 0.0
-          for n in range(len(self.episode_rewards[i])):
-            reward_sum += self.episode_rewards[i][n] * (self.gamma**n)
-
-          self.replay_buffer.append(self.episode_observations[i][0],
-                                    self.episode_actions[i][0], reward_sum,
-                                    self.episode_observations[i][-1], done[i])
->>>>>>> e49306f1
 
   def compute_target(self, all_reward: torch.Tensor,
                      all_next_observation: Tuple[torch.Tensor, torch.Tensor],
